--- conflicted
+++ resolved
@@ -11,6 +11,8 @@
 from serial_communication import SerialCommunication
 import winsound
 from logger import TextLogger
+from EmbodimentExcercise import EmbodimentExercise
+from dotenv import load_dotenv
 
 # --- Configuration Class ---
 class ExperimentConfig:
@@ -18,7 +20,7 @@
         # Screen dimensions
         self.SCREEN_WIDTH = 1000
         self.SCREEN_HEIGHT = 700
-        self.FULLSCREEN_MODE = True
+        self.FULLSCREEN_MODE = False
 
         # Colors
         self.WHITE = (255, 255, 255)
@@ -78,7 +80,7 @@
         self.CATEGORY_BLANK = "blank_cat"
 
         # Serial Port Configuration and Triggers
-        self.SERIAL_PORT = 'COM4'
+        self.SERIAL_PORT = os.environ.get("COM_PORT", "COM4")  # Default to COM14 if not set
         self.BAUD_RATE = 9600
 
         # Define trigger values (bytes)
@@ -106,21 +108,20 @@
         self.YES_TRIGGER = 11
         self.NO_TRIGGER = 12
         
-        self.REST_WORDS=["Table",
+        self.CHARACTERS_TO_WRITE=["Table",
         "Chair",
         "Door",
         "Window",
         "Book",
         "Pencil",
         "Street",
-        "Building",
         "Cloud",
         "Water",
         "Tree",
         "Stone",
-        "Corner",
         "Box",
         "Glass"]
+        self.NUMBER_OF_CHARACTERS_TO_WRITE = 5
 
         # Mapping from trial condition names to stimulus trigger codes
         self.STIMULUS_TRIGGER_MAP = {
@@ -144,6 +145,7 @@
     def __init__(self):
         self.config = ExperimentConfig()
         self.display = PygameDisplay(self.config)
+        self.emnbodiment_exercise = EmbodimentExercise(self.config)
         self.serial_comm = SerialCommunication(self.config.SERIAL_PORT, self.config.BAUD_RATE)
         self.trial_generator = TrialGenerator(self.config)
         self.data_logger = TrialDataLogger({
@@ -164,10 +166,7 @@
     def run_motor_execution_trial(self, trial_condition):
         print(f"Motor Execution Trial, Condition: {trial_condition} "
               f"(Category: {self.trial_generator.get_condition_category(trial_condition)})")
-<<<<<<< HEAD
-        
-=======
->>>>>>> d85c2aff
+        
         self.logger.log(f"Motor Execution Trial, Condition: {trial_condition} "
                         f"(Category: {self.trial_generator.get_condition_category(trial_condition)})")
         # Display fixation cross
@@ -222,10 +221,7 @@
             else:
                 self.serial_comm.send_trigger(self.config.NO_TRIGGER)
             self.logger.log(f"Participant response: {'Yes' if yes else 'No'} for trial {trial_number_global}")
-            
-            
-            self.logger.log(f"Trial {trial_number_global}: User response recorded.")
-            
+                        
         
         return trial_condition
 
@@ -239,17 +235,18 @@
         else:
             intro_text += f"The experiment will begin in {self.config.INTRO_DURATION_MS/1000:.0f} seconds."
             self.display.display_message_screen(intro_text, duration_ms=self.config.INTRO_DURATION_MS, font=self.display.FONT_LARGE)
-
-        # self.serial_comm.send_trigger(self.config.TRIGGER_EXPERIMENT_START)
+        # self.display.display_message_screen("Embodiment Exercise", duration_ms=2000, font=self.display.FONT_LARGE)
+        self.emnbodiment_exercise.run()  # Run the embodiment exercise before starting the main experiment
+        self.serial_comm.send_trigger(self.config.TRIGGER_EXPERIMENT_START)
         self.display.display_message_screen("Motor Execution Trials", duration_ms=2000, font=self.display.FONT_LARGE)
         instruction = "In the next slides, you will see a hand illustration \n with one of the fingers highlighted in #BLUE:BLUE#.\n\n Flex and extend the encircled finger. \n\n Press any key to continue."
         self.display.display_message_screen(instruction, wait_for_key=True, font=self.display.FONT_LARGE)
         motor_execution_trails = self.config.NORMAL_FINGER_TYPES + ["sixth"]
         random.shuffle(motor_execution_trails)
         
-        # for trial_index, condition in enumerate(motor_execution_trails, 1):
-        #     presented_condition = self.run_motor_execution_trial(condition)
-        #     self.display.display_blank_screen(self.config.SHORT_BREAK_DURATION_MS)
+        for trial_index, condition in enumerate(motor_execution_trails, 1):
+            presented_condition = self.run_motor_execution_trial(condition)
+            self.display.display_blank_screen(self.config.SHORT_BREAK_DURATION_MS)
 
         
         self.display.display_message_screen("Motor Imagery Trials", duration_ms=2000, font=self.display.FONT_LARGE)
@@ -317,6 +314,7 @@
 
 
 if __name__ == "__main__":
+    load_dotenv() 
     config = ExperimentConfig()
     expected_total_trials = (config.NUM_SIXTH_FINGER_TRIALS_PER_BLOCK +
                              (config.NUM_EACH_NORMAL_FINGER_PER_BLOCK * config.NUM_NORMAL_FINGERS) +
